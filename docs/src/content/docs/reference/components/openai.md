---
title: "OpenAI"
description: "OpenAI is a research organization that aims to develop and direct artificial intelligence (AI) in ways that benefit humanity as a whole."
---
## Reference
<hr />

OpenAI is a research organization that aims to develop and direct artificial intelligence (AI) in ways that benefit humanity as a whole.


Categories: [artificial-intelligence]


Version: 1

<hr />



## Connections

Version: 1


### Bearer Token

#### Properties

|      Name      |     Type     |     Control Type     |     Description     |
|:--------------:|:------------:|:--------------------:|:-------------------:|
| Token | STRING | TEXT  |  |





<hr />





## Actions


### Ask
Ask anything you want.

#### Properties

|      Name      |     Type     |     Control Type     |     Description     |
|:--------------:|:------------:|:--------------------:|:-------------------:|
<<<<<<< HEAD
=======
| Messages | [{STRING\(content), STRING\(role), STRING\(name)}] | ARRAY_BUILDER  |  A list of messages comprising the conversation so far.  |
>>>>>>> 6bd91ab2
| Model | STRING | SELECT  |  ID of the model to use.  |
| Messages | [{STRING\(content), STRING\(role)}] | ARRAY_BUILDER  |  A list of messages comprising the conversation so far.  |
| Max tokens | INTEGER | INTEGER  |  The maximum number of tokens to generate in the chat completion.  |
| Number of chat completion choices | INTEGER | INTEGER  |  How many chat completion choices to generate for each input message.  |
| Temperature | NUMBER | NUMBER  |  Controls randomness:  Higher values will make the output more random, while lower values like will make it more focused and deterministic.  |
| Top P | NUMBER | NUMBER  |  An alternative to sampling with temperature, called nucleus sampling,  where the model considers the results of the tokens with top_p probability mass. So 0.1 means only the tokens comprising the top 10% probability mass are considered.  |
| Frequency penalty | NUMBER | NUMBER  |  Number between -2.0 and 2.0. Positive values penalize new tokens based on their existing frequency in the text so far, decreasing the model's likelihood to repeat the same line verbatim.  |
| Presence penalty | NUMBER | NUMBER  |  Number between -2.0 and 2.0. Positive values penalize new tokens based on whether they appear in the text so far, increasing the model's likelihood to talk about new topics.  |
| Logit bias | {} | OBJECT_BUILDER  |  Modify the likelihood of specified tokens appearing in the completion.  |
| Stop | [STRING] | ARRAY_BUILDER  |  Up to 4 sequences where the API will stop generating further tokens.  |
| User | STRING | TEXT  |  A unique identifier representing your end-user, which can help admins to monitor and detect abuse.  |


### Output



<<<<<<< HEAD
Type: STRING





=======
Type: OBJECT


#### Properties

|     Type     |     Control Type     |
|:------------:|:--------------------:|
| STRING | TEXT  |
| STRING | TEXT  |
| STRING | TEXT  |
| {STRING\(name), {}\(arguments)} | OBJECT_BUILDER  |






### Create assistant
Create an assistant with a model and instructions.

#### Properties

|      Name      |     Type     |     Control Type     |     Description     |
|:--------------:|:------------:|:--------------------:|:-------------------:|
| Model | STRING | SELECT  |  ID of the model to use.  |
| Name | STRING | TEXT  |  The name of the assistant.  |
| Description | STRING | TEXT  |  The description of the assistant.  |
| Instructions | STRING | TEXT  |  The system instructions that the assistant uses.  |
| Tools | [{STRING\(type), {STRING\(description), STRING\(name), {}\(parameters)}\(function)}] | ARRAY_BUILDER  |  A list of tool enabled on the assistant.  |
| File ids | [STRING] | ARRAY_BUILDER  |  A list of file IDs attached to this assistant.  |
| Metadata | {} | OBJECT_BUILDER  |  Set of 16 key-value pairs that can be attached to an object. This can be useful for storing additional information about the object in a structured format. Keys can be a maximum of 64 characters long and values can be a maxium of 512 characters long.  |


### Output



Type: OBJECT


#### Properties

|     Type     |     Control Type     |
|:------------:|:--------------------:|
| STRING | TEXT  |
| STRING | TEXT  |
| INTEGER | INTEGER  |
| STRING | TEXT  |
| STRING | TEXT  |
| STRING | TEXT  |
| STRING | TEXT  |
| [{STRING\(type), {STRING\(description), STRING\(name), {}\(parameters)}\(function)}] | ARRAY_BUILDER  |
| [STRING\($fileId)] | ARRAY_BUILDER  |
| {} | OBJECT_BUILDER  |



>>>>>>> 6bd91ab2



### Create image
Create an image using text-to-image models

#### Properties

|      Name      |     Type     |     Control Type     |     Description     |
|:--------------:|:------------:|:--------------------:|:-------------------:|
| Model | STRING | SELECT  |  The model to use for image generation.  |
<<<<<<< HEAD
| Messages | [{STRING\(content), NUMBER\(weight)}] | ARRAY_BUILDER  |  A list of messages comprising the conversation so far.  |
| Size | {} | SELECT  |  The size of the generated images.  |
| Number of responses | INTEGER | INTEGER  |  The number of images to generate. Must be between 1 and 10. For dall-e-3, only n=1 is supported.  |
| Response format | STRING | SELECT  |  The format in which the generated images are returned.  |
| Quality | STRING | SELECT  |  The quality of the image that will be generated.  |
| Style | STRING | SELECT  |  The style of the generated images. Must be one of vivid or natural. Vivid causes the model to lean towards generating hyper-real and dramatic images. Natural causes the model to produce more natural, less hyper-real looking images. This parameter is only supported for dall-e-3.  |
| User | STRING | TEXT  |  A unique identifier representing your end-user, which can help admins to monitor and detect abuse.  |
=======
| DYNAMIC_PROPERTIES | null  |
| Quality | STRING | SELECT  |  The quality of the image that will be generated.  |
| Response format | STRING | SELECT  |  The format in which the generated images are returned.  |
| Size | STRING | SELECT  |  The size of the generated images.  |
| Style | STRING | SELECT  |  The style of the generated images.  |
| User | STRING | TEXT  |  A unique identifier representing your end-user, which can help OpenAI to monitor and detect abuse.  |
| Response read timeout | INTEGER | INTEGER  |  Maximum wait time in seconds to wait on AI response  |
>>>>>>> 6bd91ab2


### Output



Type: OBJECT


#### Properties

|     Type     |     Control Type     |
|:------------:|:--------------------:|
| INTEGER | INTEGER  |
| [{STRING\(url), STRING\(b64Json), STRING\(revisedPrompt)}] | ARRAY_BUILDER  |






### Text-To-Speech
Generate an audio recording from the input text

#### Properties

|      Name      |     Type     |     Control Type     |     Description     |
|:--------------:|:------------:|:--------------------:|:-------------------:|
| Model | STRING | SELECT  |  Text-to-Speech model which will generate the audio.  |
| Input | STRING | TEXT  |  The text to generate audio for.  |
| Voice | {} | SELECT  |  The voice to use when generating the audio.  |
| Response format | {} | SELECT  |  The format to audio in.  |
| Speed | NUMBER | NUMBER  |  The speed of the generated audio.  |


### Output



Type: FILE_ENTRY


#### Properties

|     Type     |     Control Type     |
|:------------:|:--------------------:|
| STRING | TEXT  |
| STRING | TEXT  |
| STRING | TEXT  |
| STRING | TEXT  |






### Create transcriptions
Transcribes audio into the input language.

#### Properties

|      Name      |     Type     |     Control Type     |     Description     |
|:--------------:|:------------:|:--------------------:|:-------------------:|
| File | FILE_ENTRY | FILE_ENTRY  |  The audio file object to transcribe, in one of these formats: flac, mp3, mp4, mpeg, mpga, m4a, ogg, wav, or webm.  |
| Model | STRING | SELECT  |  ID of the model to use.  |
| Language | STRING | SELECT  |  The language of the input audio.  |
| Prompt | STRING | TEXT  |  An optional text to guide the model's style or continue a previous audio segment. The prompt should match the audio language.  |
| Response format | {} | SELECT  |  The format of the transcript output  |
| Temperature | NUMBER | NUMBER  |  The sampling temperature, between 0 and 1. Higher values like will make the output more random, while lower values will make it more focused and deterministic.   |


### Output



<<<<<<< HEAD
Type: STRING






=======
Type: OBJECT


#### Properties

|     Type     |     Control Type     |
|:------------:|:--------------------:|
| STRING | TEXT  |
| STRING | TEXT  |
| STRING | TEXT  |
| NUMBER | NUMBER  |
| [{INTEGER\(id), INTEGER\(seek), NUMBER\(start), NUMBER\(end), STRING\(text), [INTEGER]\(tokens), NUMBER\(temperature), NUMBER\(averageLogProb), NUMBER\(compressionRatio), NUMBER\(noSpeechProb), BOOLEAN\(transientFlag)}] | ARRAY_BUILDER  |






### Create translation
Translates audio into English.

#### Properties

|      Name      |     Type     |     Control Type     |     Description     |
|:--------------:|:------------:|:--------------------:|:-------------------:|
| File | FILE_ENTRY | FILE_ENTRY  |  The audio file object translate, in one of these formats: flac, mp3, mp4, mpeg, mpga, m4a, ogg, wav, or webm.  |
| Model | STRING | SELECT  |  ID of the model to use.  |
| Prompt | STRING | TEXT  |  An optional text to guide the model's style or continue a previous audio segment. The prompt should be in English.  |
| Response format | STRING | SELECT  |  The format of the transcript output  |
| Temperature | NUMBER | NUMBER  |  The sampling temperature, between 0 and 1. Higher values like will make the output more random, while lower values will make it more focused and deterministic.  |


### Output



Type: OBJECT


#### Properties

|     Type     |     Control Type     |
|:------------:|:--------------------:|
| STRING | TEXT  |
| STRING | TEXT  |
| STRING | TEXT  |
| NUMBER | NUMBER  |
| [{INTEGER\(id), INTEGER\(seek), NUMBER\(start), NUMBER\(end), STRING\(text), [INTEGER\($token)]\(tokens), NUMBER\(temperature), NUMBER\(averageLogProb), NUMBER\(compressionRatio), NUMBER\(noSpeechProb), BOOLEAN\(transientFlag)}] | ARRAY_BUILDER  |






### Vision Prompt
Ask GPT a question about an image

#### Properties

|      Name      |     Type     |     Control Type     |     Description     |
|:--------------:|:------------:|:--------------------:|:-------------------:|
| Messages | [{[{STRING\(type), {STRING\(url), STRING\(detail)}\(imageUrl)}]\(content), STRING\(role), STRING\(name)}] | ARRAY_BUILDER  |  A list of messages comprising the conversation so far.  |
| Model | STRING | SELECT  |  ID of the model to use.  |
| Frequency penalty | NUMBER | NUMBER  |  Number between -2.0 and 2.0. Positive values penalize new tokens based on their existing frequency in the text so far, decreasing the model's likelihood to repeat the same line verbatim.  |
| Logit bias | {} | OBJECT_BUILDER  |  Modify the likelihood of specified tokens appearing in the completion.  |
| Max tokens | INTEGER | INTEGER  |  The maximum number of tokens to generate in the chat completion.  |
| Number of chat completion choices | INTEGER | INTEGER  |  How many chat completion choices to generate for each input message.  |
| Presence penalty | NUMBER | NUMBER  |  Number between -2.0 and 2.0. Positive values penalize new tokens based on whether they appear in the text so far, increasing the model's likelihood to talk about new topics.  |
| Stop | [STRING] | ARRAY_BUILDER  |  Up to 4 sequences where the API will stop generating further tokens.  |
| Temperature | NUMBER | NUMBER  |  Controls randomness:  Higher values will make the output more random, while lower values like will make it more focused and deterministic.  |
| Top p | NUMBER | NUMBER  |  An alternative to sampling with temperature, called nucleus sampling,  where the model considers the results of the tokens with top_p probability mass. So 0.1 means only the tokens comprising the top 10% probability mass are considered.  |
| User | STRING | TEXT  |  A unique identifier representing your end-user, which can help OpenAI to monitor and detect abuse.  |


### Output



Type: OBJECT


#### Properties

|     Type     |     Control Type     |
|:------------:|:--------------------:|
| STRING | TEXT  |
| STRING | TEXT  |
| STRING | TEXT  |
| {STRING\(name), {}\(arguments)} | OBJECT_BUILDER  |


>>>>>>> 6bd91ab2

<hr />

# Additional instructions
<hr />

## CONNECTION

<<<<<<< HEAD
=======
<hr />

# Additional instructions
<hr />

## CONNECTION

>>>>>>> 6bd91ab2
[Getting API key](https://help.openai.com/en/articles/4936850-where-do-i-find-my-openai-api-key)<|MERGE_RESOLUTION|>--- conflicted
+++ resolved
@@ -50,10 +50,6 @@
 
 |      Name      |     Type     |     Control Type     |     Description     |
 |:--------------:|:------------:|:--------------------:|:-------------------:|
-<<<<<<< HEAD
-=======
-| Messages | [{STRING\(content), STRING\(role), STRING\(name)}] | ARRAY_BUILDER  |  A list of messages comprising the conversation so far.  |
->>>>>>> 6bd91ab2
 | Model | STRING | SELECT  |  ID of the model to use.  |
 | Messages | [{STRING\(content), STRING\(role)}] | ARRAY_BUILDER  |  A list of messages comprising the conversation so far.  |
 | Max tokens | INTEGER | INTEGER  |  The maximum number of tokens to generate in the chat completion.  |
@@ -71,72 +67,12 @@
 
 
 
-<<<<<<< HEAD
 Type: STRING
 
 
 
 
 
-=======
-Type: OBJECT
-
-
-#### Properties
-
-|     Type     |     Control Type     |
-|:------------:|:--------------------:|
-| STRING | TEXT  |
-| STRING | TEXT  |
-| STRING | TEXT  |
-| {STRING\(name), {}\(arguments)} | OBJECT_BUILDER  |
-
-
-
-
-
-
-### Create assistant
-Create an assistant with a model and instructions.
-
-#### Properties
-
-|      Name      |     Type     |     Control Type     |     Description     |
-|:--------------:|:------------:|:--------------------:|:-------------------:|
-| Model | STRING | SELECT  |  ID of the model to use.  |
-| Name | STRING | TEXT  |  The name of the assistant.  |
-| Description | STRING | TEXT  |  The description of the assistant.  |
-| Instructions | STRING | TEXT  |  The system instructions that the assistant uses.  |
-| Tools | [{STRING\(type), {STRING\(description), STRING\(name), {}\(parameters)}\(function)}] | ARRAY_BUILDER  |  A list of tool enabled on the assistant.  |
-| File ids | [STRING] | ARRAY_BUILDER  |  A list of file IDs attached to this assistant.  |
-| Metadata | {} | OBJECT_BUILDER  |  Set of 16 key-value pairs that can be attached to an object. This can be useful for storing additional information about the object in a structured format. Keys can be a maximum of 64 characters long and values can be a maxium of 512 characters long.  |
-
-
-### Output
-
-
-
-Type: OBJECT
-
-
-#### Properties
-
-|     Type     |     Control Type     |
-|:------------:|:--------------------:|
-| STRING | TEXT  |
-| STRING | TEXT  |
-| INTEGER | INTEGER  |
-| STRING | TEXT  |
-| STRING | TEXT  |
-| STRING | TEXT  |
-| STRING | TEXT  |
-| [{STRING\(type), {STRING\(description), STRING\(name), {}\(parameters)}\(function)}] | ARRAY_BUILDER  |
-| [STRING\($fileId)] | ARRAY_BUILDER  |
-| {} | OBJECT_BUILDER  |
-
-
-
->>>>>>> 6bd91ab2
 
 
 
@@ -148,7 +84,6 @@
 |      Name      |     Type     |     Control Type     |     Description     |
 |:--------------:|:------------:|:--------------------:|:-------------------:|
 | Model | STRING | SELECT  |  The model to use for image generation.  |
-<<<<<<< HEAD
 | Messages | [{STRING\(content), NUMBER\(weight)}] | ARRAY_BUILDER  |  A list of messages comprising the conversation so far.  |
 | Size | {} | SELECT  |  The size of the generated images.  |
 | Number of responses | INTEGER | INTEGER  |  The number of images to generate. Must be between 1 and 10. For dall-e-3, only n=1 is supported.  |
@@ -156,15 +91,6 @@
 | Quality | STRING | SELECT  |  The quality of the image that will be generated.  |
 | Style | STRING | SELECT  |  The style of the generated images. Must be one of vivid or natural. Vivid causes the model to lean towards generating hyper-real and dramatic images. Natural causes the model to produce more natural, less hyper-real looking images. This parameter is only supported for dall-e-3.  |
 | User | STRING | TEXT  |  A unique identifier representing your end-user, which can help admins to monitor and detect abuse.  |
-=======
-| DYNAMIC_PROPERTIES | null  |
-| Quality | STRING | SELECT  |  The quality of the image that will be generated.  |
-| Response format | STRING | SELECT  |  The format in which the generated images are returned.  |
-| Size | STRING | SELECT  |  The size of the generated images.  |
-| Style | STRING | SELECT  |  The style of the generated images.  |
-| User | STRING | TEXT  |  A unique identifier representing your end-user, which can help OpenAI to monitor and detect abuse.  |
-| Response read timeout | INTEGER | INTEGER  |  Maximum wait time in seconds to wait on AI response  |
->>>>>>> 6bd91ab2
 
 
 ### Output
@@ -240,7 +166,6 @@
 
 
 
-<<<<<<< HEAD
 Type: STRING
 
 
@@ -248,99 +173,6 @@
 
 
 
-=======
-Type: OBJECT
-
-
-#### Properties
-
-|     Type     |     Control Type     |
-|:------------:|:--------------------:|
-| STRING | TEXT  |
-| STRING | TEXT  |
-| STRING | TEXT  |
-| NUMBER | NUMBER  |
-| [{INTEGER\(id), INTEGER\(seek), NUMBER\(start), NUMBER\(end), STRING\(text), [INTEGER]\(tokens), NUMBER\(temperature), NUMBER\(averageLogProb), NUMBER\(compressionRatio), NUMBER\(noSpeechProb), BOOLEAN\(transientFlag)}] | ARRAY_BUILDER  |
-
-
-
-
-
-
-### Create translation
-Translates audio into English.
-
-#### Properties
-
-|      Name      |     Type     |     Control Type     |     Description     |
-|:--------------:|:------------:|:--------------------:|:-------------------:|
-| File | FILE_ENTRY | FILE_ENTRY  |  The audio file object translate, in one of these formats: flac, mp3, mp4, mpeg, mpga, m4a, ogg, wav, or webm.  |
-| Model | STRING | SELECT  |  ID of the model to use.  |
-| Prompt | STRING | TEXT  |  An optional text to guide the model's style or continue a previous audio segment. The prompt should be in English.  |
-| Response format | STRING | SELECT  |  The format of the transcript output  |
-| Temperature | NUMBER | NUMBER  |  The sampling temperature, between 0 and 1. Higher values like will make the output more random, while lower values will make it more focused and deterministic.  |
-
-
-### Output
-
-
-
-Type: OBJECT
-
-
-#### Properties
-
-|     Type     |     Control Type     |
-|:------------:|:--------------------:|
-| STRING | TEXT  |
-| STRING | TEXT  |
-| STRING | TEXT  |
-| NUMBER | NUMBER  |
-| [{INTEGER\(id), INTEGER\(seek), NUMBER\(start), NUMBER\(end), STRING\(text), [INTEGER\($token)]\(tokens), NUMBER\(temperature), NUMBER\(averageLogProb), NUMBER\(compressionRatio), NUMBER\(noSpeechProb), BOOLEAN\(transientFlag)}] | ARRAY_BUILDER  |
-
-
-
-
-
-
-### Vision Prompt
-Ask GPT a question about an image
-
-#### Properties
-
-|      Name      |     Type     |     Control Type     |     Description     |
-|:--------------:|:------------:|:--------------------:|:-------------------:|
-| Messages | [{[{STRING\(type), {STRING\(url), STRING\(detail)}\(imageUrl)}]\(content), STRING\(role), STRING\(name)}] | ARRAY_BUILDER  |  A list of messages comprising the conversation so far.  |
-| Model | STRING | SELECT  |  ID of the model to use.  |
-| Frequency penalty | NUMBER | NUMBER  |  Number between -2.0 and 2.0. Positive values penalize new tokens based on their existing frequency in the text so far, decreasing the model's likelihood to repeat the same line verbatim.  |
-| Logit bias | {} | OBJECT_BUILDER  |  Modify the likelihood of specified tokens appearing in the completion.  |
-| Max tokens | INTEGER | INTEGER  |  The maximum number of tokens to generate in the chat completion.  |
-| Number of chat completion choices | INTEGER | INTEGER  |  How many chat completion choices to generate for each input message.  |
-| Presence penalty | NUMBER | NUMBER  |  Number between -2.0 and 2.0. Positive values penalize new tokens based on whether they appear in the text so far, increasing the model's likelihood to talk about new topics.  |
-| Stop | [STRING] | ARRAY_BUILDER  |  Up to 4 sequences where the API will stop generating further tokens.  |
-| Temperature | NUMBER | NUMBER  |  Controls randomness:  Higher values will make the output more random, while lower values like will make it more focused and deterministic.  |
-| Top p | NUMBER | NUMBER  |  An alternative to sampling with temperature, called nucleus sampling,  where the model considers the results of the tokens with top_p probability mass. So 0.1 means only the tokens comprising the top 10% probability mass are considered.  |
-| User | STRING | TEXT  |  A unique identifier representing your end-user, which can help OpenAI to monitor and detect abuse.  |
-
-
-### Output
-
-
-
-Type: OBJECT
-
-
-#### Properties
-
-|     Type     |     Control Type     |
-|:------------:|:--------------------:|
-| STRING | TEXT  |
-| STRING | TEXT  |
-| STRING | TEXT  |
-| {STRING\(name), {}\(arguments)} | OBJECT_BUILDER  |
-
-
->>>>>>> 6bd91ab2
 
 <hr />
 
@@ -349,14 +181,4 @@
 
 ## CONNECTION
 
-<<<<<<< HEAD
-=======
-<hr />
-
-# Additional instructions
-<hr />
-
-## CONNECTION
-
->>>>>>> 6bd91ab2
 [Getting API key](https://help.openai.com/en/articles/4936850-where-do-i-find-my-openai-api-key)