---
title: "Google Mail"
description: "Google Mail, commonly known as Gmail, is a widely used email service by Google, offering free and feature-rich communication, organization, and storage capabilities accessible through web browsers and mobile apps."
---
## Reference
<hr />

Google Mail, commonly known as Gmail, is a widely used email service by Google, offering free and feature-rich communication, organization, and storage capabilities accessible through web browsers and mobile apps.


Categories: [communication]


Version: 1

<hr />



## Connections

Version: 1


### OAuth2 Authorization Code

#### Properties

|      Name      |     Type     |     Control Type     |     Description     |
|:--------------:|:------------:|:--------------------:|:-------------------:|
| Client Id | STRING | TEXT  |  |
| Client Secret | STRING | TEXT  |  |





<hr />



## Triggers


### New Email
Triggers when new mail is found in your Gmail inbox.

#### Type: STATIC_WEBHOOK
#### Properties

|      Name      |     Type     |     Control Type     |     Description     |
|:--------------:|:------------:|:--------------------:|:-------------------:|
| Topic name | STRING | TEXT  |  Must be 3-255 characters, start with a letter, and contain only the following characters:
letters, numbers, dashes (-), periods (.), underscores (_), tildes (~), percents (%) or
plus signs (+). Cannot start with goog.  |


### Output



Type: ARRAY


#### Properties

|     Type     |     Control Type     |
|:------------:|:--------------------:|
| {STRING\(id), STRING\(threadId), [STRING]\(labelIds), STRING\(snippet), STRING\(historyId), NUMBER\(internalDate), {STRING\(partId), STRING\(mimeType), STRING\(filename), [{STRING\(name), STRING\(value)}]\(headers), {STRING\(attachmentId), INTEGER\(size), STRING\(data)}\(body), []\(parts)}\(payload), INTEGER\(sizeEstimate), STRING\(raw)} | OBJECT_BUILDER  |
<<<<<<< HEAD
=======



>>>>>>> 6bd91ab2







### New Email Polling
Periodically checks your Gmail inbox for any new incoming emails.

#### Type: POLLING
#### Properties

|      Name      |     Type     |     Control Type     |     Description     |
|:--------------:|:------------:|:--------------------:|:-------------------:|
null


### Output



Type: ARRAY



#### Properties

|     Type     |     Control Type     |
|:------------:|:--------------------:|
<<<<<<< HEAD
| {STRING\(id), STRING\(threadId)} | OBJECT_BUILDER  |







<hr />



## Actions


### Get Mail
Get an email from your Gmail account via Id
=======
| STRING | TEXT  |
| STRING | TEXT  |
| [STRING] | ARRAY_BUILDER  |
| STRING | TEXT  |
| STRING | TEXT  |
| NUMBER | NUMBER  |
| {STRING\(partId), STRING\(mimeType), STRING\(filename), [{STRING\(name), STRING\(value)}]\(headers), {STRING\(attachmentId), INTEGER\(size), STRING\(data)}\(body), []\(parts)} | OBJECT_BUILDER  |
| INTEGER | INTEGER  |
| STRING | TEXT  |






### Get Thread
Gets the specified thread.
>>>>>>> 6bd91ab2

#### Properties

|      Name      |     Type     |     Control Type     |     Description     |
|:--------------:|:------------:|:--------------------:|:-------------------:|
| Message ID | STRING | SELECT  |  The ID of the message to retrieve.  |
| Format | STRING | SELECT  |  The format to return the message in.  |
| Metadata headers | [STRING] | ARRAY_BUILDER  |  When given and format is METADATA, only include headers specified.  |




### Get Thread
Gets the specified thread.


#### Properties

<<<<<<< HEAD
|      Name      |     Type     |     Control Type     |     Description     |
|:--------------:|:------------:|:--------------------:|:-------------------:|
| Thread ID | STRING | SELECT  |  The ID of the thread to retrieve.  |
| Format | STRING | SELECT  |  The format to return the message in.  |
| Metadata headers | [STRING] | ARRAY_BUILDER  |  When given and format is METADATA, only include headers specified.  |
=======
|     Type     |     Control Type     |
|:------------:|:--------------------:|
| STRING | TEXT  |
| STRING | TEXT  |
| STRING | TEXT  |
| [{STRING\(id), STRING\(threadId), [STRING]\(labelIds), STRING\(snippet), STRING\(historyId), NUMBER\(internalDate), {STRING\(partId), STRING\(mimeType), STRING\(filename), [{STRING\(name), STRING\(value)}]\(headers), {STRING\(attachmentId), INTEGER\(size), STRING\(data)}\(body), []\(parts)}\(payload), INTEGER\(sizeEstimate), STRING\(raw)}] | ARRAY_BUILDER  |


>>>>>>> 6bd91ab2




### Search Email
Lists the messages in the user's mailbox.

#### Properties

|      Name      |     Type     |     Control Type     |     Description     |
|:--------------:|:------------:|:--------------------:|:-------------------:|
| Max results | NUMBER | NUMBER  |  Maximum number of messages to return.  |
| Page token | STRING | TEXT  |  Page token to retrieve a specific page of results in the list.  |
| From | STRING | TEXT  |  The address sending the mail  |
| To | STRING | TEXT  |  The address receiving the new mail  |
| Subject | STRING | TEXT  |  Words in the subject line  |
| Category | STRING | SELECT  |  Messages in a certain category  |
| Label | STRING | SELECT  |  |
| Label IDs | [STRING] | ARRAY_BUILDER  |  Only return messages with labels that match all of the specified label IDs. Messages in a thread might have labels that other messages in the same thread don't have.  |
| Include spam trash | BOOLEAN | SELECT  |  Include messages from SPAM and TRASH in the results.  |


### Output



Type: OBJECT


#### Properties

|     Type     |     Control Type     |
|:------------:|:--------------------:|
<<<<<<< HEAD
| [{STRING\(id), STRING\(threadId)}] | ARRAY_BUILDER  |
=======
| [{STRING\(id), STRING\(threadId), [STRING]\(labelIds), STRING\(snippet), STRING\(historyId), NUMBER\(internalDate), {STRING\(partId), STRING\(mimeType), STRING\(filename), [{STRING\(name), STRING\(value)}]\(headers), {STRING\(attachmentId), INTEGER\(size), STRING\(data)}\(body), []\(parts)}\(payload), INTEGER\(sizeEstimate), STRING\(raw)}] | ARRAY_BUILDER  |
>>>>>>> 6bd91ab2
| STRING | TEXT  |
| NUMBER | NUMBER  |






### Send Email
Sends the specified message to the recipients in the To, Cc, and Bcc headers.

#### Properties

|      Name      |     Type     |     Control Type     |     Description     |
|:--------------:|:------------:|:--------------------:|:-------------------:|
<<<<<<< HEAD
=======
| From | STRING | TEXT  |  Email address of the sender, the mailbox account.  |
>>>>>>> 6bd91ab2
| To | [STRING\($email)] | ARRAY_BUILDER  |  Recipients email addresses.  |
| Subject | STRING | TEXT  |  Subject of the email.  |
| Bcc | [STRING\($email)] | ARRAY_BUILDER  |  Bcc recipients email addresses.  |
| Cc | [STRING\($email)] | ARRAY_BUILDER  |  Cc recipients email addresses.  |
| Reply to | [STRING\($email)] | ARRAY_BUILDER  |  Reply-to email addresses.  |
| Body | STRING | TEXT  |  Body text of the email  |
| Attachments | [FILE_ENTRY] | ARRAY_BUILDER  |  A list of attachments to send with the email.  |


### Output



Type: OBJECT


#### Properties

|     Type     |     Control Type     |
|:------------:|:--------------------:|
| STRING | TEXT  |
| [STRING] | ARRAY_BUILDER  |
| STRING | TEXT  |
<<<<<<< HEAD

=======
| STRING | TEXT  |
| NUMBER | NUMBER  |
| {STRING\(partId), STRING\(mimeType), STRING\(filename), [{STRING\(name), STRING\(value)}]\(headers), {STRING\(attachmentId), INTEGER\(size), STRING\(data)}\(body), []\(parts)} | OBJECT_BUILDER  |
| INTEGER | INTEGER  |
| STRING | TEXT  |
>>>>>>> 6bd91ab2






<hr />

# Additional instructions
<hr />

![anl-c-google-mail-md](https://static.scarf.sh/a.png?x-pxid=2bfa99dc-2ceb-4a8f-9b0e-26650c2f0f95)
## CONNECTION

[Setting up OAuth2](https://support.google.com/googleapi/answer/6158849?hl=en)

<div style="position:relative;height:0;width:100%;overflow:hidden;z-index:99999;box-sizing:border-box;padding-bottom:calc(50.05219207% + 32px)"><iframe src="https://www.guidejar.com/embed/fec74020-26bb-43dd-814c-f8b907f6f45b?type=1&controls=on" width="100%" height="100%" style="position:absolute;inset:0" allowfullscreen frameborder="0"></iframe></div>

Turning on GMail API <div style="position:relative;height:0;width:100%;overflow:hidden;z-index:99999;box-sizing:border-box;padding-bottom:calc(50.05219207% + 32px)"><iframe src="https://www.guidejar.com/embed/2d7279c7-91c3-43c9-9004-99f08d7e30ff?type=1&controls=on" width="100%" height="100%" style="position:absolute;inset:0" allowfullscreen frameborder="0"></iframe></div><|MERGE_RESOLUTION|>--- conflicted
+++ resolved
@@ -67,12 +67,6 @@
 |     Type     |     Control Type     |
 |:------------:|:--------------------:|
 | {STRING\(id), STRING\(threadId), [STRING]\(labelIds), STRING\(snippet), STRING\(historyId), NUMBER\(internalDate), {STRING\(partId), STRING\(mimeType), STRING\(filename), [{STRING\(name), STRING\(value)}]\(headers), {STRING\(attachmentId), INTEGER\(size), STRING\(data)}\(body), []\(parts)}\(payload), INTEGER\(sizeEstimate), STRING\(raw)} | OBJECT_BUILDER  |
-<<<<<<< HEAD
-=======
-
-
-
->>>>>>> 6bd91ab2
 
 
 
@@ -103,7 +97,6 @@
 
 |     Type     |     Control Type     |
 |:------------:|:--------------------:|
-<<<<<<< HEAD
 | {STRING\(id), STRING\(threadId)} | OBJECT_BUILDER  |
 
 
@@ -121,25 +114,6 @@
 
 ### Get Mail
 Get an email from your Gmail account via Id
-=======
-| STRING | TEXT  |
-| STRING | TEXT  |
-| [STRING] | ARRAY_BUILDER  |
-| STRING | TEXT  |
-| STRING | TEXT  |
-| NUMBER | NUMBER  |
-| {STRING\(partId), STRING\(mimeType), STRING\(filename), [{STRING\(name), STRING\(value)}]\(headers), {STRING\(attachmentId), INTEGER\(size), STRING\(data)}\(body), []\(parts)} | OBJECT_BUILDER  |
-| INTEGER | INTEGER  |
-| STRING | TEXT  |
-
-
-
-
-
-
-### Get Thread
-Gets the specified thread.
->>>>>>> 6bd91ab2
 
 #### Properties
 
@@ -158,22 +132,11 @@
 
 #### Properties
 
-<<<<<<< HEAD
 |      Name      |     Type     |     Control Type     |     Description     |
 |:--------------:|:------------:|:--------------------:|:-------------------:|
 | Thread ID | STRING | SELECT  |  The ID of the thread to retrieve.  |
 | Format | STRING | SELECT  |  The format to return the message in.  |
 | Metadata headers | [STRING] | ARRAY_BUILDER  |  When given and format is METADATA, only include headers specified.  |
-=======
-|     Type     |     Control Type     |
-|:------------:|:--------------------:|
-| STRING | TEXT  |
-| STRING | TEXT  |
-| STRING | TEXT  |
-| [{STRING\(id), STRING\(threadId), [STRING]\(labelIds), STRING\(snippet), STRING\(historyId), NUMBER\(internalDate), {STRING\(partId), STRING\(mimeType), STRING\(filename), [{STRING\(name), STRING\(value)}]\(headers), {STRING\(attachmentId), INTEGER\(size), STRING\(data)}\(body), []\(parts)}\(payload), INTEGER\(sizeEstimate), STRING\(raw)}] | ARRAY_BUILDER  |
-
-
->>>>>>> 6bd91ab2
 
 
 
@@ -207,11 +170,7 @@
 
 |     Type     |     Control Type     |
 |:------------:|:--------------------:|
-<<<<<<< HEAD
 | [{STRING\(id), STRING\(threadId)}] | ARRAY_BUILDER  |
-=======
-| [{STRING\(id), STRING\(threadId), [STRING]\(labelIds), STRING\(snippet), STRING\(historyId), NUMBER\(internalDate), {STRING\(partId), STRING\(mimeType), STRING\(filename), [{STRING\(name), STRING\(value)}]\(headers), {STRING\(attachmentId), INTEGER\(size), STRING\(data)}\(body), []\(parts)}\(payload), INTEGER\(sizeEstimate), STRING\(raw)}] | ARRAY_BUILDER  |
->>>>>>> 6bd91ab2
 | STRING | TEXT  |
 | NUMBER | NUMBER  |
 
@@ -227,10 +186,6 @@
 
 |      Name      |     Type     |     Control Type     |     Description     |
 |:--------------:|:------------:|:--------------------:|:-------------------:|
-<<<<<<< HEAD
-=======
-| From | STRING | TEXT  |  Email address of the sender, the mailbox account.  |
->>>>>>> 6bd91ab2
 | To | [STRING\($email)] | ARRAY_BUILDER  |  Recipients email addresses.  |
 | Subject | STRING | TEXT  |  Subject of the email.  |
 | Bcc | [STRING\($email)] | ARRAY_BUILDER  |  Bcc recipients email addresses.  |
@@ -254,15 +209,6 @@
 | STRING | TEXT  |
 | [STRING] | ARRAY_BUILDER  |
 | STRING | TEXT  |
-<<<<<<< HEAD
-
-=======
-| STRING | TEXT  |
-| NUMBER | NUMBER  |
-| {STRING\(partId), STRING\(mimeType), STRING\(filename), [{STRING\(name), STRING\(value)}]\(headers), {STRING\(attachmentId), INTEGER\(size), STRING\(data)}\(body), []\(parts)} | OBJECT_BUILDER  |
-| INTEGER | INTEGER  |
-| STRING | TEXT  |
->>>>>>> 6bd91ab2
 
 
 
