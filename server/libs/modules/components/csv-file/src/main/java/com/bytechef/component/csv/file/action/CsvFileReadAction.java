--- conflicted
+++ resolved
@@ -71,9 +71,6 @@
                 .description("Character used to separate values within the line red from the CSV file.")
                 .defaultValue(",")
                 .advancedOption(true),
-<<<<<<< HEAD
-            bool(HEADER_ROW)
-=======
             string(CsvFileConstants.ENCLOSING_CHARACTER)
                 .label("Enclosing character")
                 .description(
@@ -83,8 +80,7 @@
                         """)
                 .placeholder("\" ' / ")
                 .advancedOption(true),
-            bool(CsvFileConstants.HEADER_ROW)
->>>>>>> cdada477
+            bool(HEADER_ROW)
                 .label("Header Row")
                 .description("The first row of the file contains the header names.")
                 .defaultValue(true)
@@ -115,22 +111,12 @@
     protected static List<Map<String, Object>> perform(
         Parameters inputParameters, Parameters connectionParameters, ActionContext context) throws IOException {
 
-<<<<<<< HEAD
         String delimiter = inputParameters.getString(DELIMITER, ",");
         boolean headerRow = inputParameters.getBoolean(HEADER_ROW, true);
         boolean includeEmptyCells = inputParameters.getBoolean(INCLUDE_EMPTY_CELLS, false);
         Integer pageNumber = inputParameters.getInteger(PAGE_NUMBER);
         Integer pageSize = inputParameters.getInteger(PAGE_SIZE);
         boolean readAsString = inputParameters.getBoolean(READ_AS_STRING, false);
-=======
-        String delimiter = inputParameters.getString(CsvFileConstants.DELIMITER, ",");
-        String enclosingCharacter = inputParameters.getString(CsvFileConstants.ENCLOSING_CHARACTER, "");
-        boolean headerRow = inputParameters.getBoolean(CsvFileConstants.HEADER_ROW, true);
-        boolean includeEmptyCells = inputParameters.getBoolean(CsvFileConstants.INCLUDE_EMPTY_CELLS, false);
-        Integer pageNumber = inputParameters.getInteger(CsvFileConstants.PAGE_NUMBER);
-        Integer pageSize = inputParameters.getInteger(CsvFileConstants.PAGE_SIZE);
-        boolean readAsString = inputParameters.getBoolean(CsvFileConstants.READ_AS_STRING, false);
->>>>>>> cdada477
 
         try (
             InputStream inputStream = context.file(
