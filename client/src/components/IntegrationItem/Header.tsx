--- conflicted
+++ resolved
@@ -13,12 +13,7 @@
             <Name name={name} />
 
             <Status status={status} />
-<<<<<<< HEAD
             <Dropdown />
-=======
-
-            <DropdownTrigger dropdownTrigger={dropdownTrigger} />
->>>>>>> 66733789
         </div>
     );
 };
