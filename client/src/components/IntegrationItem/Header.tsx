import React from 'react';
import {Dropdown} from './Dropdown';
import {Name} from './Name';
import {Status} from './Status';

const Header: React.FC<{
    id: string;
    name: string;
    status: boolean;
    dropdownTrigger: string;
}> = ({id, name, status, dropdownTrigger}) => {
    return (
<<<<<<< HEAD
        <>
            <div className="... flex flex-row">
                <div className="w-24">
                    <Name name={name} />
                </div>
                <div className="w-96">
                    <Status status={status} />
                </div>
                <div className="w-96">
                    <DropdownTrigger dropdownTrigger={dropdownTrigger} />
                </div>
            </div>
        </>
=======
        <div>
            <Name name={name} />

            <Status status={status} />
            <Dropdown id={id} />
        </div>
>>>>>>> 0da85ed2
    );
};

export default Header;<|MERGE_RESOLUTION|>--- conflicted
+++ resolved
@@ -7,10 +7,8 @@
     id: string;
     name: string;
     status: boolean;
-    dropdownTrigger: string;
-}> = ({id, name, status, dropdownTrigger}) => {
+}> = ({id, name, status}) => {
     return (
-<<<<<<< HEAD
         <>
             <div className="... flex flex-row">
                 <div className="w-24">
@@ -20,18 +18,10 @@
                     <Status status={status} />
                 </div>
                 <div className="w-96">
-                    <DropdownTrigger dropdownTrigger={dropdownTrigger} />
+                    <Dropdown id={id} />
                 </div>
             </div>
         </>
-=======
-        <div>
-            <Name name={name} />
-
-            <Status status={status} />
-            <Dropdown id={id} />
-        </div>
->>>>>>> 0da85ed2
     );
 };
 
