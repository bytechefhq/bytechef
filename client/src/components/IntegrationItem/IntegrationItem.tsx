import React from 'react';
import Footer from './Footer';
import Header from './Header';

export const IntegrationItem: React.FC<{
    button: string;
    category: string;
    date: string;
    id: string;
    name: string;
<<<<<<< HEAD
    status: boolean;
    description: string;
    category: string;
    tags: string[];
    date: string;
    workflowIds: string[];
}> = ({id, name, status, category, tags, date}) => {
    return (
        <div>
            <Header id={id} name={name} status={status} />
            <Footer category={category} tags={tags} date={date} />
=======
    status: string;
    tag: string;
}> = ({id, name, status, category, tag, button, date}) => {
    return (
        <div>
            <Header id={id} name={name} status={status} />

            <Footer category={category} tag={tag} button={button} date={date} />
>>>>>>> 8fdd8a4b
        </div>
    );
};<|MERGE_RESOLUTION|>--- conflicted
+++ resolved
@@ -8,28 +8,15 @@
     date: string;
     id: string;
     name: string;
-<<<<<<< HEAD
     status: boolean;
     description: string;
-    category: string;
     tags: string[];
-    date: string;
     workflowIds: string[];
 }> = ({id, name, status, category, tags, date}) => {
     return (
         <div>
             <Header id={id} name={name} status={status} />
             <Footer category={category} tags={tags} date={date} />
-=======
-    status: string;
-    tag: string;
-}> = ({id, name, status, category, tag, button, date}) => {
-    return (
-        <div>
-            <Header id={id} name={name} status={status} />
-
-            <Footer category={category} tag={tag} button={button} date={date} />
->>>>>>> 8fdd8a4b
         </div>
     );
 };