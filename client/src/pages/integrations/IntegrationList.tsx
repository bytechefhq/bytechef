import {useGetIntegrations} from '../../queries/integrations.queries';
import React from 'react';
<<<<<<< HEAD
import {IntegrationItem} from 'components/IntegrationItem/IntegrationItem';
=======
import {Dropdown} from '../../components/IntegrationItem/Dropdown';
>>>>>>> 564b5594

export const IntegrationList: React.FC = () => {
    const {isLoading, error, data: items} = useGetIntegrations();

    const integrations = [
        {
            category: 'Category: CRM',
            createdBy: 'Comp',
            createdDate: '2022-12-22T21:28:07.051Z',
            id: '888',
            name: 'Pipedrive',
            description: 'string',
            lastModifiedBy: 'string',
            lastModifiedDate: 'Last modified 16.05.2023.',
            tags: ['Tag1', 'Tag2'],
            workflowIds: ['string'],
            status: true,
        },
        {
            category: 'Category: CRM',
            createdBy: 'Com',
            createdDate: '2022-12-22T21:28:07.051Z',
            id: '777',
            name: 'Salesforce',
            description: 'string',
            lastModifiedBy: 'string',
            lastModifiedDate: 'Last modified 16.05.2023.',
            tags: ['Tag1'],
            workflowIds: ['string'],
            status: true,
        },
        {
            category: 'Category: Marketing',
            createdBy: 'Copm',
            createdDate: '2022-12-22T21:28:07.051Z',
            id: '666',
            name: 'Pipedrive',
            description: 'string',
            lastModifiedBy: 'string',
            lastModifiedDate: 'Last modified 16.05.2023.',
            tags: ['Tag1', 'Tag2', 'Tag3'],
            workflowIds: ['string'],
            status: false,
        },
    ];

    return (
        <>
            {integrations.map((integration) => (
                <IntegrationItem
                    category={integration.category}
                    id={integration.id}
                    name={integration.name}
                    description={integration.description}
                    tags={integration.tags}
                    workflowIds={integration.workflowIds}
                    date={integration.lastModifiedDate}
                    status={integration.status}
                    button={''}
                />
            ))}
            <div>
                {isLoading && 'Loading...'}

                {error &&
                    !isLoading &&
                    `An error has occurred: ${error.message}`}

                {!isLoading && !error && (
                    <ul
                        role="list"
                        className="divide-y divide-gray-100 dark:divide-gray-800"
                    >
                        {items.map((item) => (
                            <li key={item.id}>
                                <a
                                    href={''}
                                    className="block hover:bg-gray-50 dark:hover:bg-gray-700"
                                >
                                    <div className="flex items-center py-4">
                                        <div className="flex min-w-0 flex-1 items-center">
                                            <div className="min-w-0 flex-1 md:grid md:grid-cols-2 md:gap-4">
                                                <div>
                                                    <p className="truncate text-sm font-medium text-black dark:text-sky-400">
                                                        {item.name}
                                                    </p>

                                                    <p className="mt-2 flex items-center text-sm text-gray-500 dark:text-gray-300">
                                                        <span className="truncate">
                                                            {item.description}
                                                        </span>
                                                    </p>
                                                </div>

                                                <div className="hidden md:block">
                                                    <div>
                                                        <p className="text-sm text-gray-900">
                                                            {/*Applied on <time dateTime={item.createdDate}>{item.createdDate}</time>*/}
                                                        </p>
                                                    </div>
                                                </div>
                                            </div>
                                        </div>

<<<<<<< HEAD
                                        <div>
                                            <EllipsisVerticalIcon
                                                className="h-5 w-5 text-gray-400"
                                                aria-hidden="true"
                                            />
                                        </div>
=======
                                    <div>
                                        <Dropdown id={item.id + ''} />
>>>>>>> 564b5594
                                    </div>
                                </a>
                            </li>
                        ))}
                    </ul>
                )}
            </div>
        </>
    );
};<|MERGE_RESOLUTION|>--- conflicted
+++ resolved
@@ -1,78 +1,33 @@
 import {useGetIntegrations} from '../../queries/integrations.queries';
 import React from 'react';
-<<<<<<< HEAD
 import {IntegrationItem} from 'components/IntegrationItem/IntegrationItem';
-=======
 import {Dropdown} from '../../components/IntegrationItem/Dropdown';
->>>>>>> 564b5594
 
 export const IntegrationList: React.FC = () => {
     const {isLoading, error, data: items} = useGetIntegrations();
 
-    const integrations = [
-        {
-            category: 'Category: CRM',
-            createdBy: 'Comp',
-            createdDate: '2022-12-22T21:28:07.051Z',
-            id: '888',
-            name: 'Pipedrive',
-            description: 'string',
-            lastModifiedBy: 'string',
-            lastModifiedDate: 'Last modified 16.05.2023.',
-            tags: ['Tag1', 'Tag2'],
-            workflowIds: ['string'],
-            status: true,
-        },
-        {
-            category: 'Category: CRM',
-            createdBy: 'Com',
-            createdDate: '2022-12-22T21:28:07.051Z',
-            id: '777',
-            name: 'Salesforce',
-            description: 'string',
-            lastModifiedBy: 'string',
-            lastModifiedDate: 'Last modified 16.05.2023.',
-            tags: ['Tag1'],
-            workflowIds: ['string'],
-            status: true,
-        },
-        {
-            category: 'Category: Marketing',
-            createdBy: 'Copm',
-            createdDate: '2022-12-22T21:28:07.051Z',
-            id: '666',
-            name: 'Pipedrive',
-            description: 'string',
-            lastModifiedBy: 'string',
-            lastModifiedDate: 'Last modified 16.05.2023.',
-            tags: ['Tag1', 'Tag2', 'Tag3'],
-            workflowIds: ['string'],
-            status: false,
-        },
-    ];
-
     return (
         <>
-            {integrations.map((integration) => (
-                <IntegrationItem
-                    category={integration.category}
-                    id={integration.id}
-                    name={integration.name}
-                    description={integration.description}
-                    tags={integration.tags}
-                    workflowIds={integration.workflowIds}
-                    date={integration.lastModifiedDate}
-                    status={integration.status}
-                    button={''}
-                />
-            ))}
             <div>
                 {isLoading && 'Loading...'}
 
                 {error &&
                     !isLoading &&
                     `An error has occurred: ${error.message}`}
-
+                {items &&
+                    items.map((integration) => (
+                        <IntegrationItem
+                            category={integration.category}
+                            id={integration.id}
+                            name={integration.name}
+                            description={integration.description}
+                            tags={integration.tags}
+                            workflowIds={integration.workflowIds}
+                            date={integration.lastModifiedDate}
+                            status={integration.status}
+                            button={''}
+                        />
+                    ))}
                 {!isLoading && !error && (
                     <ul
                         role="list"
@@ -109,17 +64,9 @@
                                             </div>
                                         </div>
 
-<<<<<<< HEAD
                                         <div>
-                                            <EllipsisVerticalIcon
-                                                className="h-5 w-5 text-gray-400"
-                                                aria-hidden="true"
-                                            />
+                                            <Dropdown id={item.id + ''} />
                                         </div>
-=======
-                                    <div>
-                                        <Dropdown id={item.id + ''} />
->>>>>>> 564b5594
                                     </div>
                                 </a>
                             </li>
