<<<<<<< HEAD
import { SidebarContentLayout } from '../../components/Layouts/SidebarContentLayout'
import { IntegrationList } from './IntegrationList'
import React, { useState } from 'react'
import { PageHeader } from 'components/PageHeader/PageHeader'

type Props = {
  title: string
  subTitle: string
  onClick: React.MouseEventHandler<HTMLButtonElement>
}

export const Integrations = (): JSX.Element => {
  const [clickedButton, setClickedButton] = useState('')

  const buttonHandler = (event: React.MouseEvent<HTMLButtonElement>) => {
    event.preventDefault()

    const button: HTMLButtonElement = event.currentTarget
    setClickedButton(button.name)
  }

  return (
    <SidebarContentLayout title={'Integrations'}>
      <PageHeader />
      {/* <IntegrationList /> */}
    </SidebarContentLayout>
  )
}
=======
import {SidebarContentLayout} from '../../components/Layouts/SidebarContentLayout';
import {IntegrationList} from './IntegrationList';
import {Button} from '../../components/Button/Button';

export const Integrations = () => {
	return (
		<SidebarContentLayout
			title={'Integrations'}
			subTitle={'All Integrations'}
			topRight={<Button title={'New Integration'} />}
		>
			<IntegrationList />
		</SidebarContentLayout>
	);
};
>>>>>>> 2e552cf9
<|MERGE_RESOLUTION|>--- conflicted
+++ resolved
@@ -1,46 +1,11 @@
-<<<<<<< HEAD
-import { SidebarContentLayout } from '../../components/Layouts/SidebarContentLayout'
-import { IntegrationList } from './IntegrationList'
-import React, { useState } from 'react'
-import { PageHeader } from 'components/PageHeader/PageHeader'
-
-type Props = {
-  title: string
-  subTitle: string
-  onClick: React.MouseEventHandler<HTMLButtonElement>
-}
+import {SidebarContentLayout} from '../../components/Layouts/SidebarContentLayout';
+import {PageHeader} from 'components/PageHeader/PageHeader';
 
 export const Integrations = (): JSX.Element => {
-  const [clickedButton, setClickedButton] = useState('')
-
-  const buttonHandler = (event: React.MouseEvent<HTMLButtonElement>) => {
-    event.preventDefault()
-
-    const button: HTMLButtonElement = event.currentTarget
-    setClickedButton(button.name)
-  }
-
-  return (
-    <SidebarContentLayout title={'Integrations'}>
-      <PageHeader />
-      {/* <IntegrationList /> */}
-    </SidebarContentLayout>
-  )
-}
-=======
-import {SidebarContentLayout} from '../../components/Layouts/SidebarContentLayout';
-import {IntegrationList} from './IntegrationList';
-import {Button} from '../../components/Button/Button';
-
-export const Integrations = () => {
 	return (
-		<SidebarContentLayout
-			title={'Integrations'}
-			subTitle={'All Integrations'}
-			topRight={<Button title={'New Integration'} />}
-		>
-			<IntegrationList />
+		<SidebarContentLayout title={'Integrations'}>
+			<PageHeader />
+			{/* <IntegrationList /> */}
 		</SidebarContentLayout>
 	);
-};
->>>>>>> 2e552cf9
+};