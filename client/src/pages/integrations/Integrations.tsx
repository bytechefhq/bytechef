--- conflicted
+++ resolved
@@ -1,24 +1,6 @@
 import PageHeader from 'components/PageHeader/PageHeader';
 import {SidebarContentLayout} from '../../components/Layouts/SidebarContentLayout';
-import {PageHeader} from 'components/PageHeader/PageHeader';
 import {IntegrationList} from './IntegrationList';
-<<<<<<< HEAD
-import NewIntegrationModal from 'components/NewIntegrationModal/NewIntegrationModal';
-
-export const Integrations = (): JSX.Element => {
-	return (
-		<SidebarContentLayout title={'Integrations'}>
-			<PageHeader
-				subTitle="All Integrations"
-				buttonTitle="New Integration"
-			/>
-			<NewIntegrationModal />
-
-			<IntegrationList />
-		</SidebarContentLayout>
-	);
-};
-=======
 import React from 'react';
 
 const Integrations: React.FC = () => (
@@ -29,5 +11,4 @@
     </SidebarContentLayout>
 );
 
-export default Integrations;
->>>>>>> 7d6760f3
+export default Integrations;