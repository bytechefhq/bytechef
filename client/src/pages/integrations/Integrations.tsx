/* eslint-disable tailwindcss/no-custom-classname */

import {SidebarContentLayout} from '../../components/Layouts/SidebarContentLayout';
import {IntegrationList} from './IntegrationList';
import IntegrationModal from './IntegrationModal';
import React from 'react';
<<<<<<< HEAD
import Input from '../../components/Input/Input';
import TextArea from '../../components/TextArea/TextArea';
import MultiSelect from '../../components/MultiSelect/MultiSelect';
import Header from 'components/IntegrationItem/Header';
import Footer from 'components/IntegrationItem/Footer';

const options = [
    {value: 'chocolate', label: 'Chocolate'},
    {value: 'strawberry', label: 'Strawberry'},
    {value: 'vanilla', label: 'Vanilla'},
];

const IntegrationModal: React.FC = () => (
    <Modal
        confirmButtonLabel="Create"
        description="Use this to create your integration which will contain related workflows"
        triggerLabel="Create Integration"
        title="Create Integration"
    >
        <Input label="Name" name="name" placeholder="My CRM Integration" />

        <TextArea
            label="Description"
            name="description"
            placeholder="Cute description of your integration"
        />

        <Input
            label="Category"
            name="category"
            placeholder="Marketing, Sales, Social Media..."
        />

        <MultiSelect label="Tags" name="tags" options={options} />
    </Modal>
);
=======
>>>>>>> 8fdd8a4b

const Integrations: React.FC = () => (
    <SidebarContentLayout
        headerProps={{
            buttonLabel: 'New Integration',
            right: <IntegrationModal />,
            subTitle: 'All Integrations',
        }}
        title="Integrations"
    >
        <IntegrationList />
    </SidebarContentLayout>
);

export default Integrations;<|MERGE_RESOLUTION|>--- conflicted
+++ resolved
@@ -4,45 +4,6 @@
 import {IntegrationList} from './IntegrationList';
 import IntegrationModal from './IntegrationModal';
 import React from 'react';
-<<<<<<< HEAD
-import Input from '../../components/Input/Input';
-import TextArea from '../../components/TextArea/TextArea';
-import MultiSelect from '../../components/MultiSelect/MultiSelect';
-import Header from 'components/IntegrationItem/Header';
-import Footer from 'components/IntegrationItem/Footer';
-
-const options = [
-    {value: 'chocolate', label: 'Chocolate'},
-    {value: 'strawberry', label: 'Strawberry'},
-    {value: 'vanilla', label: 'Vanilla'},
-];
-
-const IntegrationModal: React.FC = () => (
-    <Modal
-        confirmButtonLabel="Create"
-        description="Use this to create your integration which will contain related workflows"
-        triggerLabel="Create Integration"
-        title="Create Integration"
-    >
-        <Input label="Name" name="name" placeholder="My CRM Integration" />
-
-        <TextArea
-            label="Description"
-            name="description"
-            placeholder="Cute description of your integration"
-        />
-
-        <Input
-            label="Category"
-            name="category"
-            placeholder="Marketing, Sales, Social Media..."
-        />
-
-        <MultiSelect label="Tags" name="tags" options={options} />
-    </Modal>
-);
-=======
->>>>>>> 8fdd8a4b
 
 const Integrations: React.FC = () => (
     <SidebarContentLayout
