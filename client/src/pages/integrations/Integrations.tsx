--- conflicted
+++ resolved
@@ -1,20 +1,5 @@
 import PageHeader from 'components/PageHeader/PageHeader';
 import {SidebarContentLayout} from '../../components/Layouts/SidebarContentLayout';
-<<<<<<< HEAD
-import {PageHeader} from 'components/PageHeader/PageHeader';
-
-export const Integrations = (): JSX.Element => {
-	return (
-		<SidebarContentLayout title={'Integrations'}>
-			<PageHeader
-				subTitle="All Integrations"
-				buttonTitle="New Integration"
-			/>
-			{/* <IntegrationList /> */}
-		</SidebarContentLayout>
-	);
-};
-=======
 import {IntegrationList} from './IntegrationList';
 import React from 'react';
 
@@ -26,5 +11,4 @@
     </SidebarContentLayout>
 );
 
-export default Integrations;
->>>>>>> c9bbacd2
+export default Integrations;